--- conflicted
+++ resolved
@@ -73,13 +73,8 @@
                 box=None,
                 has_batch_dim=has_batch_dim,
             )
-<<<<<<< HEAD
-            results["omm"] = energy(pos) + jnp.log(sz).sum()
+            results["omm"] = energy(inp.pos)
         if aux and self.aux_model is not None:
-=======
-            results["omm"] = energy(inp.pos)
-        if aux:
->>>>>>> 88c20efa
             results["aux"] = -self.aux_model.log_prob(inp.aux).sum(
                 axis=(-2, -1)
             )
@@ -129,17 +124,10 @@
             pos = self.data.pos[idx].reshape(-1, 4, 3)
             pos = boxify(pos, self.box)
 
-<<<<<<< HEAD
-            sz = jnp.tile(self.box.size[None, None], (pos.shape[0], 4, 1))
-            pos = pos / sz
-
             if self.aux_model is None:
                 aux = None
             else:
                 aux = self.aux_model.sample(seed=next(chain))
-=======
-            aux = self.aux_model.sample(seed=next(chain))
->>>>>>> 88c20efa
 
             force = None
             sign = jnp.sign(
