import math
from collections.abc import Callable
from functools import partial
from typing import Protocol, TypeVar

import equinox as eqx
import jax
import jax.numpy as jnp
import numpy as np
import tensorflow_probability.substrates.jax as tfp  # type: ignore
from flox import geom
from flox.flow import Transformed
from flox.util import key_chain
from jax import Array
from jax_dataclasses import pytree_dataclass

from .data import AugmentedData, Data
from .flow import InternalCoordinates, State
from .specs import BaseSpecification, SystemSpecification, TargetSpecification
from .system import OpenMMEnergyModel, SimulationBox, wrap_openmm_model

T = TypeVar("T")

KeyArray = Array | jax.random.PRNGKeyArray


def smooth_maximum(a, bins=1000, sigma=10000, window=1000):
    freqs, bins = jnp.histogram(a, bins=bins)
    gx = np.arange(-4 * sigma, 4 * sigma, window)
    gaussian = np.exp(-((gx / sigma) ** 2) / 2)
    freqs = jnp.convolve(freqs, gaussian, mode="same")
    return bins[jnp.argmax(freqs)]


class PositionPrior(eqx.Module):

    box: SimulationBox

    mean: Array
    cov_sqrt: Array
    inv_cov_sqrt: Array

    def __init__(self, data: Data):
        self.box = SimulationBox(data.box)
        oxy = data.pos.reshape(data.pos.shape[0], -1, 4, 3)[:, :, 0]

        self.mean = jax.vmap(
            jax.vmap(smooth_maximum, in_axes=1, out_axes=0),
            in_axes=2,
            out_axes=1,
        )(oxy)

        # r = oxy.reshape(oxy.shape[0], -1)

        r = jax.vmap(lambda x: geom.Torus(self.box.size).tangent(x, x - self.mean))(oxy)
        r = r.reshape(r.shape[0], -1)
        # self.mean = jnp.mean(r, axis=0).reshape(oxy.shape[1:])

        C = jnp.cov(r.T)
        D, U = jnp.linalg.eigh(C)
        D = jnp.sqrt(D)
        self.cov_sqrt = jnp.diag(D) @ U.T
        self.inv_cov_sqrt = U @ jnp.diag(1.0 / (D + 1e-6))

    def sample(self, *, seed: KeyArray):
        r = jax.random.normal(seed, shape=(math.prod(self.mean.shape),))
        r = (self.cov_sqrt.T @ r).reshape(self.mean.shape)
        r = r + self.mean
        return r

    def log_prob(self, x: Array):
        x = x.reshape(self.mean.shape)
        diff = (x - self.mean).reshape(-1)
        return -0.5 * jnp.square(diff @ self.inv_cov_sqrt).sum()


class DensityModel(Protocol[T]):
    def potential(self, inp: T) -> Array:
        ...

    def sample(self, key: KeyArray) -> Transformed[T]:
        ...


class BaseDensity(DensityModel[State]):
    def __init__(
        self,
        box: SimulationBox,
        rot_modes: Array,
        rot_concentration: Array,
        pos_means: Array,
        pos_stds: Array,
        aux_means: Array,
        aux_stds: Array,
    ):
        self.box = box
<<<<<<< HEAD
        self.rot_model = tfp.distributions.VonMisesFisher(
            rot_modes, rot_concentration
        )
        self.pos_model = tfp.distributions.Normal(pos_means, pos_stds)
=======
        self.rot_model = tfp.distributions.VonMisesFisher(rot_modes, rot_concentration)
        # self.pos_model = tfp.distributions.Normal(pos_means, pos_stds)
        self.pos_model = prior
        # self.pos_model = tfp.distributions.VonMisesFisher(
        #     pos_modes, pos_concentration
        # )
>>>>>>> 8d212107
        com_means = jnp.zeros((3,))
        com_stds = jnp.ones((3,))
        self.com_model = tfp.distributions.Normal(com_means, com_stds)
        self.aux_model = tfp.distributions.Normal(aux_means, aux_stds)

    def potential(self, inp: State) -> Array:
        """Evaluate the base density for a state

        Args:
            state (State): the state to be evaluated

        Returns:
            Array: the energy of the state
        """
        # symmetrize latent distribution over rotations
        rot_prob = jax.nn.logsumexp(
            jnp.stack(
                [
                    self.rot_model.log_prob(inp.rot),
                    self.rot_model.log_prob(-inp.rot),
                ]
            ),
            axis=0,
        ).sum()
        pos_prob = self.pos_model.log_prob(inp.pos).sum()
        aux_prob = self.aux_model.log_prob(inp.aux).sum()
        return -(rot_prob + aux_prob + pos_prob)

    def sample(self, key: KeyArray) -> Transformed[State]:
        """Samples from the base density

        Args:
            key (KeyArray): PRNG Key
            box (Box): simulation box

        Returns:
            Transformed[State]: a state sampled from the prior density
        """
        chain = key_chain(key)

        rot = self.rot_model.sample(seed=next(chain))
        rot = rot * jnp.sign(jax.random.normal(next(chain), shape=(rot.shape[0], 1)))
        pos = self.pos_model.sample(seed=next(chain))
        ics = InternalCoordinates()
        aux = self.aux_model.sample(seed=next(chain))
        state = State(rot, pos, ics, aux, self.box)
        log_prob = self.potential(state)
        return Transformed(state, log_prob)

    @staticmethod
    def from_specs(
        system_specs: SystemSpecification,
        base_specs: BaseSpecification,
        prior: PositionPrior,
        box: SimulationBox,
        auxiliary_shape: tuple[int, ...],
    ):
        return BaseDensity(
            box=box,
            rot_modes=jnp.tile(
                jnp.array([1.0, 0.0, 0.0, 0.0])[None],
                (system_specs.num_molecules, 1),
            ),
            rot_concentration=base_specs.rot_concentration
            * jnp.ones((system_specs.num_molecules,)),
            pos_means=jnp.zeros(
                (
                    system_specs.num_molecules,
                    3,
                )
            ),
            pos_stds=jnp.ones((system_specs.num_molecules, 3)),
            aux_means=jnp.zeros(auxiliary_shape),
            aux_stds=jnp.ones(auxiliary_shape),
        )


def cutoff_potential(
    potential: Callable[[Array], Array], reference: Array, threshold: float
):
    def approximate_potential(inp):
        return 0.5 * jnp.square(inp - reference.reshape(inp.shape)).sum()

    def eval_fwd(inp):
        original, grad = jax.value_and_grad(potential)(inp)
        gnorm = jnp.sqrt(1e-12 + jnp.sum(jnp.square(grad)))

        approx, grad_approx = jax.value_and_grad(approximate_potential)(inp)
        gnorm_approx = jnp.sqrt(1e-12 + jnp.sum(jnp.square(grad_approx)))
        grad_approx = grad_approx / gnorm_approx * threshold

        out = jnp.where(gnorm > threshold, approx, original)
        grad = jnp.where(gnorm > threshold, grad_approx, grad)

        return out, grad

    def eval_bwd(g_inp, g_out):
        return (g_out * g_inp,)

    @jax.custom_vjp
    def eval(inp):
        return eval_fwd(inp)[0]

    eval.defvjp(eval_fwd, eval_bwd)

    return eval


class TargetDensity(DensityModel[AugmentedData]):
    def __init__(
        self,
        prior: PositionPrior,
        auxiliary_shape: tuple[int, ...],
        sys_specs: SystemSpecification,
        model: OpenMMEnergyModel,
        data: Data | None = None,
        cutoff_threshold: float | None = None,
    ):
        aux_means = jnp.zeros(auxiliary_shape)
        aux_stds = jnp.ones(auxiliary_shape)

        com_means = jnp.zeros((3,))
        com_stds = jnp.ones((3,))

        self.aux_model = tfp.distributions.Normal(aux_means, aux_stds)
        self.com_model = tfp.distributions.Normal(com_means, com_stds)
        self.sys_specs = sys_specs
        self.model = model
        self.data = data
        self.cutoff = cutoff_threshold
        self.prior = prior

    @property
    def box(self) -> SimulationBox:
        if self.data is None:
            raise ValueError("Data not loaded.")
        return SimulationBox(jnp.diag(self.model.model.box))

    def potential(self, inp: AugmentedData) -> Array:
        """Evaluate the target density for a state

        Args:
            state (State): the state to be evaluated

        Returns:
            Array: the energy of the state

        """
        com_prob = self.com_model.log_prob(inp.com).sum()
        aux_prob = self.aux_model.log_prob(inp.aux).sum()

        if self.sys_specs.fixed_box:
            box = None
        else:
            box = inp.box.size

        energy = partial(
            wrap_openmm_model(self.model),
            box=box,
            has_batch_dim=False,
        )

        if self.cutoff is not None:
            if self.data is None:
                raise ValueError("cutoff != None requires data.")
            else:
                energy = cutoff_potential(energy, self.data.pos[0], self.cutoff)

        pot = energy(inp.pos)
        return -aux_prob + pot - com_prob

    def sample(self, key: KeyArray) -> Transformed[AugmentedData]:
        """Samples from the target (data) distribution.

        Auxiliaries are drawn from a standard normal distribution.

        Quaternion signs are drawn from {-1, 1} uniformily random.

        Args:
            key (KeyArray): PRNG Key

        Returns:
            Transformed[AugmentedData]: Sample from the target distribution.
        """
        if self.data is None:
            raise NotImplementedError(
                "Sampling without provided data is not implemented."
            )
        else:
            chain = key_chain(key)
            idx = jax.random.randint(
                next(chain), minval=0, maxval=len(self.data.pos), shape=()
            )
            box = SimulationBox(self.data.box[idx])
            pos = self.data.pos[idx].reshape(-1, 4, 3)

            pos = self.prior.mean[:, None] + geom.Torus(box.size).tangent(
                pos, pos - self.prior.mean[:, None]
            )

            energy = self.data.energy[idx]

            aux = self.aux_model.sample(seed=next(chain))
            com = self.com_model.sample(seed=next(chain))

            pos = pos - pos.mean(axis=(0, 1))

            if self.data.force is not None:
                force = self.data.force[idx]
                force += jax.grad(lambda x: self.com_model.log_prob(x).sum())(
                    com
                )
            else:
                force = None

            sign = jnp.sign(
                jax.random.normal(next(chain), shape=(self.sys_specs.num_molecules, 1))
            )
            return Transformed(AugmentedData(pos, com, aux, sign, box, force), energy)

    @staticmethod
    def from_specs(
        auxiliary_shape: tuple[int, ...],
        target_specs: TargetSpecification,
        sys_specs: SystemSpecification,
    ):
        data = Data.from_specs(sys_specs)
        prior = PositionPrior(data)
        model = OpenMMEnergyModel.from_specs(sys_specs)
        if sys_specs.recompute_forces:
            data = data.recompute_forces(model)
        elif sys_specs.forces_path:
            forces = np.load(sys_specs.forces_path)["forces"]
            data = data.add_forces(forces)
        if sys_specs.store_forces and sys_specs.forces_path:
            assert data.force is not None
            np.savez(sys_specs.forces_path, forces=np.array(data.force))

        return TargetDensity(
            prior=prior,
            auxiliary_shape=auxiliary_shape,
            sys_specs=sys_specs,
            model=model,
            data=data,
            cutoff_threshold=target_specs.cutoff_threshold,
        )<|MERGE_RESOLUTION|>--- conflicted
+++ resolved
@@ -8,11 +8,12 @@
 import jax.numpy as jnp
 import numpy as np
 import tensorflow_probability.substrates.jax as tfp  # type: ignore
+from jax import Array
+from jax_dataclasses import pytree_dataclass
+
 from flox import geom
 from flox.flow import Transformed
 from flox.util import key_chain
-from jax import Array
-from jax_dataclasses import pytree_dataclass
 
 from .data import AugmentedData, Data
 from .flow import InternalCoordinates, State
@@ -52,7 +53,9 @@
 
         # r = oxy.reshape(oxy.shape[0], -1)
 
-        r = jax.vmap(lambda x: geom.Torus(self.box.size).tangent(x, x - self.mean))(oxy)
+        r = jax.vmap(
+            lambda x: geom.Torus(self.box.size).tangent(x, x - self.mean)
+        )(oxy)
         r = r.reshape(r.shape[0], -1)
         # self.mean = jnp.mean(r, axis=0).reshape(oxy.shape[1:])
 
@@ -94,19 +97,14 @@
         aux_stds: Array,
     ):
         self.box = box
-<<<<<<< HEAD
         self.rot_model = tfp.distributions.VonMisesFisher(
             rot_modes, rot_concentration
         )
         self.pos_model = tfp.distributions.Normal(pos_means, pos_stds)
-=======
-        self.rot_model = tfp.distributions.VonMisesFisher(rot_modes, rot_concentration)
-        # self.pos_model = tfp.distributions.Normal(pos_means, pos_stds)
-        self.pos_model = prior
+        # self.pos_model = prior
         # self.pos_model = tfp.distributions.VonMisesFisher(
         #     pos_modes, pos_concentration
         # )
->>>>>>> 8d212107
         com_means = jnp.zeros((3,))
         com_stds = jnp.ones((3,))
         self.com_model = tfp.distributions.Normal(com_means, com_stds)
@@ -148,7 +146,9 @@
         chain = key_chain(key)
 
         rot = self.rot_model.sample(seed=next(chain))
-        rot = rot * jnp.sign(jax.random.normal(next(chain), shape=(rot.shape[0], 1)))
+        rot = rot * jnp.sign(
+            jax.random.normal(next(chain), shape=(rot.shape[0], 1))
+        )
         pos = self.pos_model.sample(seed=next(chain))
         ics = InternalCoordinates()
         aux = self.aux_model.sample(seed=next(chain))
@@ -323,9 +323,13 @@
                 force = None
 
             sign = jnp.sign(
-                jax.random.normal(next(chain), shape=(self.sys_specs.num_molecules, 1))
-            )
-            return Transformed(AugmentedData(pos, com, aux, sign, box, force), energy)
+                jax.random.normal(
+                    next(chain), shape=(self.sys_specs.num_molecules, 1)
+                )
+            )
+            return Transformed(
+                AugmentedData(pos, com, aux, sign, box, force), energy
+            )
 
     @staticmethod
     def from_specs(
