from dataclasses import asdict, astuple
from functools import partial
from typing import Any, cast

import equinox
import equinox as eqx
import jax
import lenses
from jax import Array
from jax import numpy as jnp
from jax_dataclasses import pytree_dataclass
from jaxtyping import Float

from flox import geom
from flox._src.flow import rigid
from flox._src.flow.impl import Affine
from flox._src.geom.euclidean import inner, norm, unit
from flox.flow import (
    DoubleMoebius,
    Pipe,
    Transform,
    Transformed,
    VectorizedTransform,
)
from flox.util import key_chain, unpack

from .data import DataWithAuxiliary
from .density import OpenMMDensity
from .lowrank import LowRankFlow
from .nn import MLPMixer, QuatEncoder
from .specs import CouplingSpecification, FlowSpecification
from .system import SimulationBox

KeyArray = jnp.ndarray | jax.random.PRNGKeyArray


Scalar = Float[Array, ""] | float
Vector3 = Float[Array, "... 3"]
Quaternion = Float[Array, "... 4"]
Auxiliary = Float[Array, f"... AUX"]

AtomRepresentation = Float[Array, "... MOL 4 3"]


@pytree_dataclass(frozen=True)
class InternalCoordinates:
    # see https://github.com/openmm/openmm/blob/master/wrappers/python/openmm/app/data/tip4pew.xml
    d_OH1: Scalar  # = jnp.array(0.09572)
    d_OH2: Scalar  # = jnp.array(0.09572)
    a_HOH: Scalar  # = jnp.array(1.8242182)
    d_OM: Scalar  # = jnp.array(0.0125)
    a_OM: Scalar  # = jnp.array(0.9121091)


@pytree_dataclass(frozen=True)
class RigidRepresentation:
    rot: Quaternion
    pos: Vector3
    ics: InternalCoordinates  # = InternalCoordinates()


def to_rigid(pos: AtomRepresentation) -> Transformed[RigidRepresentation]:
    q, p, d_OH1, d_OH2, a_HOH = rigid.from_euclidean(pos[:3])
    ldj = rigid.from_euclidean_log_jacobian(pos[:3])
    d_OM = geom.norm(pos[3] - p)

    r = pos - p[None]
    a_OM = jnp.arccos(inner(unit(r[1]), unit(r[3])))

    ldj -= jnp.log(4 * d_OM**4 + d_OM**2) / 2
    return Transformed(
        RigidRepresentation(
            q, p, InternalCoordinates(d_OH1, d_OH2, a_HOH, d_OM, a_OM)
        ),
        ldj,
    )


def from_rigid(rp: RigidRepresentation) -> Transformed[AtomRepresentation]:
    r_OM = rp.ics.d_OM * jnp.array(
        [jnp.sin(rp.ics.a_OM), 0.0, jnp.cos(rp.ics.a_OM)]
    )
    r_OM = geom.qrot3d(rp.rot, r_OM)
    pos = rigid.to_euclidean(rp.rot, rp.pos, *astuple(rp.ics)[:3])
    ldj = rigid.to_euclidean_log_jacobian(rp.rot, rp.pos, *astuple(rp.ics)[:3])
    ldj += jnp.log(4 * rp.ics.d_OM**4 + rp.ics.d_OM**2) / 2
    pos = jnp.concatenate([pos, (pos[0] + r_OM)[None]], axis=0)
    return Transformed(pos, ldj)


class RigidTransform(Transform[AtomRepresentation, RigidRepresentation]):
    def forward(
        self, inp: AtomRepresentation
    ) -> Transformed[RigidRepresentation]:
        return to_rigid(inp)

    def inverse(
        self, inp: RigidRepresentation
    ) -> Transformed[AtomRepresentation]:
        return from_rigid(inp)


@pytree_dataclass(frozen=True)
class LDU:
    m: Array
    apply: str

    def forward(self, input: Array):
        n = input.shape[0]

        l = jnp.triu(self.m, 1)
        d = jnp.diag(self.m) * 1e-1
        u = jnp.tril(self.m, -1)

        m = (l + jnp.eye(n)) @ jnp.diag(jnp.exp(d)) @ (u + jnp.eye(n))

        ldj = d.sum()

        match self.apply:
            case "left":
                output = m @ input
            case "right":
                output = input @ m
            case _:
                raise ValueError(f"unknown application {self.apply}")

        return Transformed(output, ldj)

    def inverse(self, input: Array):
        n = input.shape[0]

        l = jnp.triu(self.m, 1)
        d = jnp.diag(self.m) * 1e-1
        u = jnp.tril(self.m, -1)

        m = (l + jnp.eye(n)) @ jnp.diag(jnp.exp(d)) @ (u + jnp.eye(n))
        m = jnp.linalg.inv(m)

        match self.apply:
            case "left":
                output = m @ input
            case "right":
                output = input @ m
            case _:
                raise ValueError(f"unknown application {self.apply}")

        ldj = -d.sum()
        return Transformed(output, ldj)


from flox.flow import Inverted, Transform, Transformed, bind, pure


@pytree_dataclass(frozen=True)
class LayerStackedPipe(Pipe):

    use_scan: bool

    def scan(self, input: Any, inverse: bool) -> Transformed[Any]:
        params, static = eqx.partition(self.transforms, eqx.is_array)  # type: ignore
        params = jax.tree_map(
            lambda *args: jnp.stack(args),
            *params,
            is_leaf=lambda x: isinstance(x, jnp.ndarray),
        )

        def body(x, param):
            fn: Transform = cast(Transform, eqx.combine(param, static[0]))
            if inverse:
                fn = Inverted(fn)
            x = bind(x, fn)
            return x, None

        out, _ = jax.lax.scan(body, pure(input), params, reverse=inverse)
        return out

    def forward(self, input: Array):
        if self.use_scan:
            return self.scan(input, inverse=False)
        else:
            return super().forward(input)

    def inverse(self, input: Array):
        if self.use_scan:
            return self.scan(input, inverse=True)
        else:
            return super().forward(input)


def toggle_layer_stack(flow: Transform, toggle: bool) -> Transform:
    if isinstance(flow, LayerStackedPipe):
        return LayerStackedPipe(flow.transforms, use_scan=toggle)
    elif isinstance(flow, Pipe):
        return Pipe(
            tuple(
                map(partial(toggle_layer_stack, toggle=toggle), flow.transforms)
            )
        )
    else:
        return flow


@pytree_dataclass
class RigidWithAuxiliary:
    """
    State being passed through the flow.

    Args:
        rot: quaternion describing current rotation
        pos: 3D vector describing current position
        ics: internal DoF of the system
        aux: auxiliary state
        box: simulation box
    """

    rot: Array
    pos: Array
    ics: InternalCoordinates
    aux: Array
    box: SimulationBox


def affine_quat_fwd(q, A):
    A = jnp.eye(4) + A.reshape(4, 4)
    q_ = A @ q
    ldj = jnp.linalg.slogdet(A)[1] - 4 * jnp.log(geom.norm(q_))
    q_ = geom.unit(q_)
    return q_, ldj


def affine_quat_inv(q, A):
    A = jnp.eye(4) + A.reshape(4, 4)
    A = jnp.linalg.inv(A)
    q_ = A @ q
    ldj = jnp.linalg.slogdet(A)[1] - 4 * jnp.log(geom.norm(q_))
    q_ = geom.unit(q_)
    return q_, ldj


@pytree_dataclass
class QuaternionAffine:

    M: Array

    def forward(self, input: Array):
        new, ldj = affine_quat_fwd(input, self.M)
        return Transformed(new, ldj)

    def inverse(self, input: Array):
        new, ldj = affine_quat_inv(input, self.M)
        return Transformed(new, ldj)


def affine_forward(p, params):
    m, t = jnp.split(params, (9,), axis=0)  # type: ignore
    m = m.reshape(3, 3) + jnp.eye(3)
    p = m @ p + t
    ldj = jnp.log(jnp.abs(geom.det3x3(m)))
    return p, ldj


def affine_inverse(p, params):
    m, t = jnp.split(params, (9,), axis=0)  # type: ignore
    m = m.reshape(3, 3) + jnp.eye(3)
    p = jnp.linalg.inv(m) @ (p - t)
    ldj = -jnp.log(jnp.abs(geom.det3x3(m)))
    return p, ldj


@pytree_dataclass
class FullAffine:

    params: Array

    def forward(self, input: Array):
        p, ldj = affine_forward(input, self.params)
        return Transformed(p, ldj)

    def inverse(self, input: Array):
        p, ldj = affine_inverse(input, self.params)
        return Transformed(p, ldj)


class ActNorm(eqx.Module):

    lens: lenses.ui.UnboundLens
    mean: Array | None = None
    log_std: Array | None = None

    def forward(self, input: RigidWithAuxiliary):
        assert self.mean is not None
        assert self.log_std is not None
        val = self.lens.get()(input)
        scale = jax.nn.softplus(self.log_std) + 1e-6

        val = (val - self.mean) / scale

        ldj = -jnp.log(scale).sum()

        output = self.lens.set(val)(input)
        return Transformed(output, ldj)

    def inverse(self, input: RigidWithAuxiliary):
        assert self.mean is not None
        assert self.log_std is not None
        val = self.lens.get()(input)
        scale = jax.nn.softplus(self.log_std) + 1e-6

        val = val * scale + self.mean

        ldj = jnp.log(scale).sum()

        output = self.lens.set(val)(input)
        return Transformed(output, ldj)

    def initialize(self, batch: RigidWithAuxiliary):
        val = self.lens.get()(batch)
        std = jnp.std(val, axis=0)
        log_std = jnp.log(jnp.exp(std) - 1 + 1e-6)
        return ActNorm(
            self.lens,
            jnp.mean(val, axis=0),
            log_std,
        )


def initialize_actnorm(flow: Transform, batch: Any):

    if isinstance(flow, Pipe):
        layers = []
        for layer in flow.transforms:
            layer, batch = initialize_actnorm(layer, batch)
            layers.append(layer)
        return Pipe(layers), batch

    if isinstance(flow, ActNorm):
        flow = flow.initialize(batch)

    batch, _ = unpack(jax.vmap(flow.forward)(batch))
    return flow, batch


@pytree_dataclass(frozen=True)
class GatedShift:
    new: Array
    mix: Array
    initial_bias: Array

    def forward(self, input: Array):
        mix = jax.nn.sigmoid(self.mix + self.initial_bias)
        ldj = jax.nn.log_sigmoid(self.mix).sum()
        new = self.new * (1.0 - mix)
        output = input * mix + new
        return Transformed(output, ldj)

    def inverse(self, input: Array):
        mix = jax.nn.sigmoid(self.mix + self.initial_bias)
        ldj = -jax.nn.log_sigmoid(self.mix).sum()
        new = self.new * (1.0 - mix)
        output = (input - new) / mix
        return Transformed(output, ldj)


class QuatUpdate(eqx.Module):
    """Flow layer updating the quaternion part of a state"""

    net: MLPMixer

    def __init__(
        self,
        auxiliary_shape: tuple[int, ...],
        num_pos: int = 3,
        *,
        key: KeyArray,
        **kwargs,
    ):
        """Flow layer updating the quaternion part of a state.

        Args:
            auxiliary_shape (tuple[int, ...]): shape of auxilaries
            num_pos (int, optional): number of position DoF. Defaults to 3.
            num_rot (int, optional): number of quaternion DoF. Defaults to 4.
            num_heads (int, optional): number of transformer heads. Defaults to 4.
            num_dims (int, optional): node dimension within the transformer stack. Defaults to 64.
            num_hidden (int, optional): hidden dim of transformer. Defaults to 64.
            num_blocks (int, optional): number of transformer blocks. Defaults to 1.
            key (KeyArray): PRNGKey for param initialization
        """
        self.net = MLPMixer(
            num_inp=auxiliary_shape[-1] + num_pos,  # * 2,
            num_out=4,  # num_rot,
            key=key,
            **kwargs,
        )

    def params(self, input: RigidWithAuxiliary):
        """Compute the parameters for the double moebius transform

        Args:
            input (State): current state

        Returns:
            Array: the parameter (reflection) of the double moebius transform
        """
        aux = input.aux
        pos = input.pos
        if len(aux.shape) == 1:
            aux = jnp.tile(aux[None], (pos.shape[0], 1))
        feats = jnp.concatenate([aux, pos], axis=-1)
        out = self.net(feats) * 1e-2

        reflection = out

        reflection = reflection.reshape(input.rot.shape)
        reflection = jax.vmap(lambda x: x / (1 + geom.norm(x)) * 0.9999)(
            reflection
        )
        reflection = reflection

        return reflection

    def forward(
        self, input: RigidWithAuxiliary
    ) -> Transformed[RigidWithAuxiliary]:
        """Forward transform"""
        reflection = self.params(input)
        new, ldj = unpack(
            VectorizedTransform(DoubleMoebius(reflection)).forward(input.rot)
        )
        return Transformed(lenses.bind(input).rot.set(new), ldj)

    def inverse(
        self, input: RigidWithAuxiliary
    ) -> Transformed[RigidWithAuxiliary]:
        """Inverse transform"""
        reflection = self.params(input)
        new, ldj = unpack(
            VectorizedTransform(DoubleMoebius(reflection)).inverse(input.rot)
        )
        return Transformed(lenses.bind(input).rot.set(new), ldj)


class AuxUpdate(eqx.Module):
    """Flow layer updating the auxiliary part of a state"""

    symmetrizer: QuatEncoder
    net: MLPMixer  # | eqx.nn.Sequential | Conv
    auxiliary_shape: tuple[int, ...]
    num_low_rank: int
    low_rank_regularizer: float
    transform: str
    seq_len: int

    def __init__(
        self,
        auxiliary_shape: tuple[int, ...],
        num_pos: int,
        num_dims: int,
        num_low_rank: int,
        low_rank_regularizer: float,
        transform: str,
        *,
        key: KeyArray,
        **kwargs,
    ):
        """Flow layer updating the auxiliary part of a state.

        Args:
            auxiliary_shape (tuple[int, ...]): shape of auxilaries
            num_pos (int, optional): number of position DoF. Defaults to 3.
            num_heads (int, optional): number of transformer heads. Defaults to 4.
            num_dims (int, optional): node dimension within the transformer stack. Defaults to 64.
            num_hidden (int, optional): hidden dim of transformer. Defaults to 64.
            num_blocks (int, optional): number of transformer blocks. Defaults to 1.
            key (KeyArray): PRNGKey for param initialization
        """
        chain = key_chain(key)
        self.symmetrizer = QuatEncoder(num_dims, key=next(chain))
        self.auxiliary_shape = auxiliary_shape
        self.num_low_rank = num_low_rank
        self.low_rank_regularizer = low_rank_regularizer
        self.transform = transform
        num_out = (2 + 2 * num_low_rank) * auxiliary_shape[-1]
        self.net = MLPMixer(
            num_inp=num_dims + num_pos,  # * 2,
            num_out=num_out,
            key=next(chain),
            **kwargs,
        )
        self.seq_len = kwargs["seq_len"]

    def params(self, input: RigidWithAuxiliary):
        """Compute the parameters for the affine transform

        Args:
            input (State): current state

        Returns:
            tuple[Array, Array]: the parameters (shift, scale) of the affine transform
        """
        pos = input.pos
        feats = jnp.concatenate([pos, self.symmetrizer(input.rot)], axis=-1)
        out = self.net(feats).reshape(input.aux.shape[0], -1) * 1e-2

        shift_and_scale, low_rank = jnp.split(out, [2 * input.aux.shape[-1]], axis=-1)  # type: ignore
        shift, scale = jnp.split(shift_and_scale, 2, axis=-1)  # type: ignore
        shift = shift.reshape(input.aux.shape)
        scale = scale.reshape(input.aux.shape)
        return shift, scale

    def forward(
        self, input: RigidWithAuxiliary
    ) -> Transformed[RigidWithAuxiliary]:
        """Forward transform"""
        shift, scale = self.params(input)
        pipe = Affine(shift, scale)
        aux, ldj = unpack(pipe.forward(input.aux))
        return Transformed(lenses.bind(input).aux.set(aux), ldj)

    def inverse(
        self, input: RigidWithAuxiliary
    ) -> Transformed[RigidWithAuxiliary]:
        """Inverse transform"""
        shift, scale = self.params(input)
        pipe = Affine(shift, scale)
        aux, ldj = unpack(pipe.inverse(input.aux))
        return Transformed(lenses.bind(input).aux.set(aux), ldj)


class PosUpdate(eqx.Module):
    """Flow layer updating the position part of a state"""

    symmetrizer: QuatEncoder
    net: MLPMixer
    # net: Conv
    num_low_rank: int
    low_rank_regularizer: float
    transform: str
    seq_len: int

    def __init__(
        self,
        auxiliary_shape: tuple[int, ...],
        num_dims: int,
        num_pos: int,
        num_low_rank: int,
        low_rank_regularizer: float,
        transform: str,
        *,
        key: KeyArray,
        **kwargs,
    ):
        """Flow layer updating the position part of a state.

        Args:
            auxiliary_shape (tuple[int, ...]): shape of auxilaries
            num_pos (int, optional): number of position DoF. Defaults to 3.
            num_rot (int, optional): number of quaternion DoF. Defaults to 4.
            num_heads (int, optional): number of transformer heads. Defaults to 4.
            num_dims (int, optional): node dimension within the transformer stack. Defaults to 64.
            num_hidden (int, optional): hidden dim of transformer. Defaults to 64.
            num_blocks (int, optional): number of transformer blocks. Defaults to 1.
            key (KeyArray): PRNGKey for param initialization
        """
        self.num_low_rank = num_low_rank
        chain = key_chain(key)
        self.symmetrizer = QuatEncoder(num_dims, key=next(chain))

        num_out = (2 + 2 * num_low_rank) * num_pos
        self.net = MLPMixer(
            num_inp=num_dims + auxiliary_shape[-1],
            num_out=num_out,
            key=next(chain),
            **kwargs,
        )
        self.seq_len = kwargs["seq_len"]
        self.low_rank_regularizer = low_rank_regularizer
        self.transform = transform

    def params(self, input: RigidWithAuxiliary):  # -> tuple[Array, Array]:
        """Compute the parameters for the affine transform

        Args:
            input (State): current state

        Returns:
            tuple[Array, Array]: the parameters (shift, scale) of the affine transform
        """
        aux = input.aux
        if len(aux.shape) == 1:
            aux = jnp.tile(aux[None], (input.pos.shape[0], 1))

        feats = jnp.concatenate([aux, self.symmetrizer(input.rot)], axis=-1)
        out = self.net(feats).reshape(input.pos.shape[0], -1) * 1e-2

        shift_and_scale, low_rank = jnp.split(out, [2 * input.pos.shape[-1]], axis=-1)  # type: ignore
        shift, scale = jnp.split(shift_and_scale, 2, axis=-1)  # type: ignore
        shift = shift.reshape(input.pos.shape)
        scale = scale.reshape(input.pos.shape)
        return shift, scale

    def forward(
        self, input: RigidWithAuxiliary
    ) -> Transformed[RigidWithAuxiliary]:
        """Forward transform"""
        shift, scale = self.params(input)
        pipe = Affine(shift, scale)
        pos, ldj = unpack(pipe.forward(input.pos))
        return Transformed(lenses.bind(input).pos.set(pos), ldj)

    def inverse(
        self, input: RigidWithAuxiliary
    ) -> Transformed[RigidWithAuxiliary]:
        """Inverse transform"""
        shift, scale = self.params(input)
        pipe = Affine(shift, scale)
        pos, ldj = unpack(pipe.inverse(input.pos))
        return Transformed(lenses.bind(input).pos.set(pos), ldj)


class EuclideanToRigidTransform(equinox.Module):
    def forward(
        self, input: DataWithAuxiliary
    ) -> Transformed[RigidWithAuxiliary]:
        rigid, ldj = unpack(
            VectorizedTransform(RigidTransform()).forward(input.pos)
        )
        return Transformed(
            RigidWithAuxiliary(
                rigid.rot, rigid.pos, rigid.ics, input.aux, input.box
            ),
            ldj,
        )

    def inverse(
        self, input: RigidWithAuxiliary
    ) -> Transformed[DataWithAuxiliary]:

        rigid = jax.vmap(RigidRepresentation)(input.rot, input.pos, input.ics)

        pos, ldj = unpack(VectorizedTransform(RigidTransform()).inverse(rigid))

        sign = jnp.sign(input.rot[:, (0,)])
        return Transformed(
            DataWithAuxiliary(pos, input.aux, sign, input.box, None),
            ldj,
        )


def _coupling(
    key: KeyArray,
    auxiliary_shape: tuple[int, ...],
    specs: CouplingSpecification,
) -> Transform[RigidWithAuxiliary, RigidWithAuxiliary]:
    """Creates a coupling block consisting of:

     - an update to the auxilaries
     - an update to the quaterions
     - an update to the positions

    Args:
        key (KeyArray): PRNG Key
        num_aux (int): number of auxilaries

    Returns:
        Pipe[State, State]: the coupling block
    """
    chain = key_chain(key)
    blocks = []
    for _ in range(specs.num_repetitions):
        aux_block = [
            AuxUpdate(
                auxiliary_shape=auxiliary_shape,
                **asdict(specs.auxiliary_update),
                key=next(chain),
            )
        ]
        pos_block = [
            PosUpdate(
                auxiliary_shape=auxiliary_shape,
                **asdict(specs.position_update),
                key=next(chain),
            ),
        ]

        if specs.act_norm:
            pos_block += [ActNorm(lenses.lens.pos)]
            aux_block += [ActNorm(lenses.lens.aux)]

        sub_block = Pipe(
            [
                *aux_block,
                *pos_block,
                QuatUpdate(
                    auxiliary_shape=auxiliary_shape,
                    **asdict(specs.quaternion_update),
                    key=next(chain),
                ),
            ]
        )
        blocks.append(sub_block)
    return Pipe(blocks)


def build_flow(
    key: KeyArray,
    auxiliary_shape: tuple[int, ...],
    specs: FlowSpecification,
    base: OpenMMDensity,
    target: OpenMMDensity,
    std_rescaling: bool = True
) -> Pipe[DataWithAuxiliary, DataWithAuxiliary]:
    """Creates the final flow composed of:

     - a preprocessing transformation
     - multiple coupling blocks

    Args:
        key (KeyArray): PRNG key
        num_aux (int): number of auxilaries
        num_blocks (int, optional): number of coupling blocks. Defaults to 2.

    Returns:
        Pipe[AugmentedData, State]: the final flow
    """
    chain = key_chain(key)
    blocks = []
    for coupling in specs.couplings:
        blocks.append(_coupling(next(chain), auxiliary_shape, coupling))

<<<<<<< HEAD
    # couplings = LayerStackedPipe(blocks, use_scan=False)
    couplings = Pipe(blocks)
    if std_rescaling:
        target_stds = target.data.stds
        base_stds = base.data.stds
    else:
        target_stds = jnp.ones_like(target.data.stds)
        base_stds = jnp.ones_like(base.data.stds)
    return Pipe(
        [
            EuclideanToRigidTransform(target.data.modes, target_stds),
            couplings,
            Inverted(
                EuclideanToRigidTransform(base.data.modes, base_stds)
            ),
=======
    couplings = LayerStackedPipe(blocks, use_scan=True)
    # couplings = Pipe(blocks)
    return Pipe(
        [
            EuclideanToRigidTransform(),
            couplings,
            Inverted(EuclideanToRigidTransform()),
>>>>>>> a8178fce
        ]
    )<|MERGE_RESOLUTION|>--- conflicted
+++ resolved
@@ -708,7 +708,6 @@
     specs: FlowSpecification,
     base: OpenMMDensity,
     target: OpenMMDensity,
-    std_rescaling: bool = True
 ) -> Pipe[DataWithAuxiliary, DataWithAuxiliary]:
     """Creates the final flow composed of:
 
@@ -728,23 +727,6 @@
     for coupling in specs.couplings:
         blocks.append(_coupling(next(chain), auxiliary_shape, coupling))
 
-<<<<<<< HEAD
-    # couplings = LayerStackedPipe(blocks, use_scan=False)
-    couplings = Pipe(blocks)
-    if std_rescaling:
-        target_stds = target.data.stds
-        base_stds = base.data.stds
-    else:
-        target_stds = jnp.ones_like(target.data.stds)
-        base_stds = jnp.ones_like(base.data.stds)
-    return Pipe(
-        [
-            EuclideanToRigidTransform(target.data.modes, target_stds),
-            couplings,
-            Inverted(
-                EuclideanToRigidTransform(base.data.modes, base_stds)
-            ),
-=======
     couplings = LayerStackedPipe(blocks, use_scan=True)
     # couplings = Pipe(blocks)
     return Pipe(
@@ -752,6 +734,5 @@
             EuclideanToRigidTransform(),
             couplings,
             Inverted(EuclideanToRigidTransform()),
->>>>>>> a8178fce
         ]
     )